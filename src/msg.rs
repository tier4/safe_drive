--- conflicted
+++ resolved
@@ -136,7 +136,9 @@
                 if self.0.data.is_null() {
                     &mut []
                 } else {
-                    let s = unsafe { std::slice::from_raw_parts_mut(self.0.data, self.0.size) };
+                    let s = unsafe {
+                        std::slice::from_raw_parts_mut(self.0.data, self.0.size as usize)
+                    };
                     s
                 }
             }
@@ -325,12 +327,7 @@
         if self.0.data.is_null() {
             &[]
         } else {
-<<<<<<< HEAD
-            let s = unsafe { std::slice::from_raw_parts(self.0.data, self.0.size) };
-=======
-            let s =
-                unsafe { std::slice::from_raw_parts(self.0.data, self.0.size.try_into().unwrap()) };
->>>>>>> 25437c05
+            let s = unsafe { std::slice::from_raw_parts(self.0.data, self.0.size as usize) };
             s
         }
     }
@@ -339,13 +336,7 @@
         if self.0.data.is_null() {
             &mut []
         } else {
-<<<<<<< HEAD
-            let s = unsafe { std::slice::from_raw_parts_mut(self.0.data, self.0.size) };
-=======
-            let s = unsafe {
-                std::slice::from_raw_parts_mut(self.0.data, self.0.size.try_into().unwrap())
-            };
->>>>>>> 25437c05
+            let s = unsafe { std::slice::from_raw_parts_mut(self.0.data, self.0.size as usize) };
             s
         }
     }
@@ -418,12 +409,7 @@
         if self.0.data.is_null() {
             &[]
         } else {
-<<<<<<< HEAD
-            let s = unsafe { std::slice::from_raw_parts(self.0.data, self.0.size) };
-=======
-            let s =
-                unsafe { std::slice::from_raw_parts(self.0.data, self.0.size.try_into().unwrap()) };
->>>>>>> 25437c05
+            let s = unsafe { std::slice::from_raw_parts(self.0.data, self.0.size as usize) };
             unsafe { transmute::<&[rosidl_runtime_c__String], &[RosString<STRLEN>]>(s) }
         }
     }
