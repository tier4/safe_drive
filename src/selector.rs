--- conflicted
+++ resolved
@@ -63,14 +63,7 @@
     logger::{pr_error_in, pr_fatal_in, Logger},
     msg::{interfaces::action_msgs::msg::GoalInfo, ActionMsg, GetUUID, ServiceMsg, TypeSupport},
     parameter::{ParameterServer, Parameters},
-<<<<<<< HEAD
     rcl::{self, rcl_action_client_t, rcl_action_server_t},
-=======
-    rcl::{
-        self, bindgen_action_msgs__msg__GoalInfo, bindgen_action_msgs__msg__GoalInfo__Sequence,
-        rcl_action_client_t, rcl_action_server_t,
-    },
->>>>>>> 25437c05
     service::{
         client::{ClientData, ClientRecv},
         server::{Server, ServerData},
@@ -672,41 +665,9 @@
 
                 loop {
                     match server.try_recv_cancel_request() {
-<<<<<<< HEAD
                         RecvResult::Ok((sender, _req, goals)) => {
                             let accepted_goals: Vec<_> = goals
                                 .into_iter()
-=======
-                        RecvResult::Ok((mut header, request)) => {
-                            let mut process_response =
-                                rcl::MTSafeFn::rcl_action_get_zero_initialized_cancel_response();
-                            {
-                                let guard = rcl::MT_UNSAFE_FN.lock();
-
-                                // compute which exact goals are requested to be cancelled
-                                // TODO: handle ERROR_UNKNOWN_GOAL_ID etc.
-                                if let Err(e) = guard.rcl_action_process_cancel_request(
-                                    unsafe { server.data.as_ptr_mut() },
-                                    &request,
-                                    &mut process_response as *const _ as *mut _,
-                                ) {
-                                    let logger = Logger::new("safe_drive");
-                                    pr_error_in!(
-                                        logger,
-                                        "failed to send cancel responses from action server: {}",
-                                        e
-                                    );
-                                    return CallbackResult::Remove;
-                                }
-                            }
-
-                            let goal_seq_ptr = &process_response.msg.goals_canceling as *const _
-                                as *const GoalInfoSeq<0>;
-                            let candidates = unsafe { &(*goal_seq_ptr) };
-
-                            let mut accepted_goals: Vec<_> = candidates
-                                .iter()
->>>>>>> 25437c05
                                 .filter(|goal| cancel_goal_handler(goal))
                                 .collect();
 
@@ -714,43 +675,7 @@
                                 Ok(_) => return CallbackResult::Ok,
                                 Err((_sender, e)) => {
                                     let logger = Logger::new("safe_drive");
-<<<<<<< HEAD
                                     pr_error_in!(
-=======
-                                    pr_error_in!(logger, "failed to update goal status: {}", err);
-                                });
-
-                            let mut cancel_response =
-                                rcl::MTSafeFn::rcl_action_get_zero_initialized_cancel_response();
-
-                            cancel_response.msg.return_code = if accepted_goals.is_empty() {
-                                ERROR_REJECTED
-                            } else {
-                                ERROR_NONE
-                            };
-                            cancel_response.msg.goals_canceling =
-                                bindgen_action_msgs__msg__GoalInfo__Sequence {
-                                    data: accepted_goals.as_mut_ptr() as *mut _
-                                        as *mut bindgen_action_msgs__msg__GoalInfo,
-                                    size: accepted_goals.len() as rcl::size_t,
-                                    capacity: accepted_goals.capacity() as rcl::size_t,
-                                };
-
-                            {
-                                let guard = rcl::MT_UNSAFE_FN.lock();
-                                let server_ptr = unsafe { server.data.as_ptr_mut() };
-                                match guard.rcl_action_send_cancel_response(
-                                    server_ptr,
-                                    &mut header,
-                                    &mut cancel_response.msg as *const _ as *mut _,
-                                ) {
-                                    Ok(()) => {
-                                        return CallbackResult::Ok;
-                                    }
-                                    Err(e) => {
-                                        let logger = Logger::new("safe_drive");
-                                        pr_error_in!(
->>>>>>> 25437c05
                                         logger,
                                         "failed to send cancel responses from action server: {e}",
                                     );
@@ -1570,7 +1495,6 @@
         let mut is_cancel_response_ready = false;
         let mut is_result_response_ready = false;
 
-<<<<<<< HEAD
         {
             let guard = rcl::MT_UNSAFE_FN.lock();
             if let Err(e) = guard.rcl_action_client_wait_set_get_entities_ready(
@@ -1584,42 +1508,6 @@
             ) {
                 ret = Err(e);
                 return true;
-=======
-            if (is_feedback_ready
-                && handler
-                    .feedback_handler
-                    .clone()
-                    .map(|h| (h.borrow_mut())() == CallbackResult::Remove)
-                    .unwrap_or(false))
-                || (is_status_ready
-                    && handler
-                        .status_handler
-                        .clone()
-                        .map(|h| (h.borrow_mut())() == CallbackResult::Remove)
-                        .unwrap_or(false))
-                || (is_goal_response_ready
-                    && handler
-                        .goal_handler
-                        .clone()
-                        .map(|h| (h.borrow_mut())() == CallbackResult::Remove)
-                        .unwrap_or(false))
-                || (is_cancel_response_ready
-                    && handler
-                        .cancel_goal_handler
-                        .clone()
-                        .map(|h| (h.borrow_mut())() == CallbackResult::Remove)
-                        .unwrap_or(false))
-                || (is_result_response_ready
-                    && handler
-                        .result_handler
-                        .clone()
-                        .map(|h| (h.borrow_mut())() == CallbackResult::Remove)
-                        .unwrap_or(false))
-            {
-                Ok(None)
-            } else {
-                Ok(Some((client, handler)))
->>>>>>> 25437c05
             }
         }
 
