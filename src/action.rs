//! Actions

use crate::{
<<<<<<< HEAD
    msg::{ActionGoal, ActionMsg, ActionResult},
    rcl::action_msgs__srv__CancelGoal_Request,
=======
    error::RCLActionResult,
    msg::{interfaces::action_msgs::msg::GoalStatusSeq, ActionGoal, ActionMsg, ActionResult},
    rcl::{
        self, bindgen_action_msgs__srv__CancelGoal_Request, rcl_action_goal_status_array_t,
        rcl_action_server_t,
    },
>>>>>>> 25437c05
};

pub mod client;
pub mod handle;
pub mod server;

pub type SendGoalServiceRequest<T> = <<T as ActionMsg>::Goal as ActionGoal>::Request;
type SendGoalServiceResponse<T> = <<T as ActionMsg>::Goal as ActionGoal>::Response;
type GetResultServiceRequest<T> = <<T as ActionMsg>::Result as ActionResult>::Request;
type GetResultServiceResponse<T> = <<T as ActionMsg>::Result as ActionResult>::Response;
pub type CancelRequest = bindgen_action_msgs__srv__CancelGoal_Request;

#[derive(Debug, Copy, Clone, PartialEq, Eq)]
pub enum GoalStatus {
    Unknown = 0,
    Accepted = 1,
    Executing = 2,
    Canceling = 3,
    Succeeded = 4,
    Canceled = 5,
    Aborted = 6,
}

impl From<i8> for GoalStatus {
    fn from(s: i8) -> Self {
        match s {
            0 => GoalStatus::Unknown,
            1 => GoalStatus::Accepted,
            2 => GoalStatus::Executing,
            3 => GoalStatus::Canceling,
            4 => GoalStatus::Succeeded,
            5 => GoalStatus::Canceled,
            6 => GoalStatus::Aborted,
            _ => unreachable!(),
        }
    }
}

#[derive(Debug, Copy, Clone, PartialEq, Eq)]
pub enum GoalEvent {
    Execute = 0,
    CancelGoal = 1,
    Succeed = 2,
    Abort = 3,
    Canceled = 4,
}

<<<<<<< HEAD
impl From<i8> for GoalEvent {
    fn from(s: i8) -> Self {
        match s {
            0 => GoalEvent::Execute,
            1 => GoalEvent::CancelGoal,
            2 => GoalEvent::Succeed,
            3 => GoalEvent::Abort,
            4 => GoalEvent::Canceled,
            _ => unreachable!(),
=======
    for status in status_seq.iter_mut() {
        if goal_ids
            .iter()
            .any(|id| status.goal_info.goal_id.uuid.eq(id))
        {
            status.status = new_status as i8;
>>>>>>> 25437c05
        }
    }
}<|MERGE_RESOLUTION|>--- conflicted
+++ resolved
@@ -1,17 +1,8 @@
 //! Actions
 
 use crate::{
-<<<<<<< HEAD
     msg::{ActionGoal, ActionMsg, ActionResult},
-    rcl::action_msgs__srv__CancelGoal_Request,
-=======
-    error::RCLActionResult,
-    msg::{interfaces::action_msgs::msg::GoalStatusSeq, ActionGoal, ActionMsg, ActionResult},
-    rcl::{
-        self, bindgen_action_msgs__srv__CancelGoal_Request, rcl_action_goal_status_array_t,
-        rcl_action_server_t,
-    },
->>>>>>> 25437c05
+    rcl::bindgen_action_msgs__srv__CancelGoal_Request,
 };
 
 pub mod client;
@@ -59,7 +50,6 @@
     Canceled = 4,
 }
 
-<<<<<<< HEAD
 impl From<i8> for GoalEvent {
     fn from(s: i8) -> Self {
         match s {
@@ -69,14 +59,6 @@
             3 => GoalEvent::Abort,
             4 => GoalEvent::Canceled,
             _ => unreachable!(),
-=======
-    for status in status_seq.iter_mut() {
-        if goal_ids
-            .iter()
-            .any(|id| status.goal_info.goal_id.uuid.eq(id))
-        {
-            status.status = new_status as i8;
->>>>>>> 25437c05
         }
     }
 }